package io

import (
	"context"
	"fmt"
	"os"

<<<<<<< HEAD
	mdag "github.com/ipfs/go-merkledag"

	format "github.com/TRON-US/go-unixfs"
	hamt "github.com/TRON-US/go-unixfs/hamt"
=======
	"github.com/ipfs/go-unixfs/hamt"
	"github.com/ipfs/go-unixfs/private/linksize"
>>>>>>> 28f3e553

	"github.com/alecthomas/units"
	"github.com/ipfs/go-cid"
	ipld "github.com/ipfs/go-ipld-format"
	logging "github.com/ipfs/go-log"
	mdag "github.com/ipfs/go-merkledag"
	format "github.com/ipfs/go-unixfs"
)

<<<<<<< HEAD
const (
	// SmallestString is used for metadata name to be the smallest
	// possible string value.
	SmallestString = "\u0000"
)

// UseHAMTSharding is a global flag that signifies whether or not to use the
// HAMT sharding scheme for directory creation
var UseHAMTSharding = false
=======
var log = logging.Logger("unixfs")

// HAMTShardingSize is a global option that allows switching to a HAMTDirectory
// when the BasicDirectory grows above the size (in bytes) signalled by this
// flag. The default size of 0 disables the option.
// The size is not the *exact* block size of the encoded BasicDirectory but just
// the estimated size based byte length of links name and CID (BasicDirectory's
// ProtoNode doesn't use the Data field so this estimate is pretty accurate).
var HAMTShardingSize = int(256 * units.KiB)
>>>>>>> 28f3e553

// DefaultShardWidth is the default value used for hamt sharding width.
// Needs to be a power of two (shard entry size) and multiple of 8 (bitfield size).
var DefaultShardWidth = 256

// Directory defines a UnixFS directory. It is used for creating, reading and
// editing directories. It allows to work with different directory schemes,
// like the basic or the HAMT implementation.
//
// It just allows to perform explicit edits on a single directory, working with
// directory trees is out of its scope, they are managed by the MFS layer
// (which is the main consumer of this interface).
type Directory interface {

	// SetCidBuilder sets the CID Builder of the root node.
	SetCidBuilder(cid.Builder)

	// AddChild adds a (name, key) pair to the root node.
	AddChild(context.Context, string, ipld.Node) error

	// ForEachLink applies the given function to Links in the directory.
	ForEachLink(context.Context, func(*ipld.Link) error) error

	// EnumLinksAsync returns a channel which will receive Links in the directory
	// as they are enumerated, where order is not gauranteed
	EnumLinksAsync(context.Context) <-chan format.LinkResult

	// Links returns the all the links in the directory node.
	Links(context.Context) ([]*ipld.Link, error)

	// Find returns the root node of the file named 'name' within this directory.
	// In the case of HAMT-directories, it will traverse the tree.
	//
	// Returns os.ErrNotExist if the child does not exist.
	Find(context.Context, string) (ipld.Node, error)

	// RemoveChild removes the child with the given name.
	//
	// Returns os.ErrNotExist if the child doesn't exist.
	RemoveChild(context.Context, string) error

	// GetNode returns the root of this directory.
	GetNode() (ipld.Node, error)

	// GetCidBuilder returns the CID Builder used.
	GetCidBuilder() cid.Builder
}

// TODO: Evaluate removing `dserv` from this layer and providing it in MFS.
// (The functions should in that case add a `DAGService` argument.)

// Link size estimation function. For production it's usually the one here
// but during test we may mock it to get fixed sizes.
func productionLinkSize(linkName string, linkCid cid.Cid) int {
	return len(linkName) + linkCid.ByteLen()
}

func init() {
	linksize.LinkSizeFunction = productionLinkSize
}

// BasicDirectory is the basic implementation of `Directory`. All the entries
// are stored in a single node.
type BasicDirectory struct {
	node  *mdag.ProtoNode
	dserv ipld.DAGService

	// Internal variable used to cache the estimated size of the basic directory:
	// for each link, aggregate link name + link CID. DO NOT CHANGE THIS
	// as it will affect the HAMT transition behavior in HAMTShardingSize.
	// (We maintain this value up to date even if the HAMTShardingSize is off
	// since potentially the option could be activated on the fly.)
	estimatedSize int
}

// HAMTDirectory is the HAMT implementation of `Directory`.
// (See package `hamt` for more information.)
type HAMTDirectory struct {
	shard *hamt.Shard
	dserv ipld.DAGService

	// Track the changes in size by the AddChild and RemoveChild calls
	// for the HAMTShardingSize option.
	sizeChange int
}

func newEmptyBasicDirectory(dserv ipld.DAGService) *BasicDirectory {
	return newBasicDirectoryFromNode(dserv, format.EmptyDirNode())
}

func newBasicDirectoryFromNode(dserv ipld.DAGService, node *mdag.ProtoNode) *BasicDirectory {
	basicDir := new(BasicDirectory)
	basicDir.node = node
	basicDir.dserv = dserv

	// Scan node links (if any) to restore estimated size.
	basicDir.computeEstimatedSize()

	return basicDir
}

// NewDirectory returns a Directory implemented by DynamicDirectory
// containing a BasicDirectory that can be converted to a HAMTDirectory.
func NewDirectory(dserv ipld.DAGService) Directory {
	return &DynamicDirectory{newEmptyBasicDirectory(dserv)}
}

// ErrNotADir implies that the given node was not a unixfs directory
var ErrNotADir = fmt.Errorf("merkledag node was not a directory or shard")

// NewDirectoryFromNode loads a unixfs directory from the given IPLD node and
// DAGService.
func NewDirectoryFromNode(dserv ipld.DAGService, node ipld.Node) (Directory, error) {
	protoBufNode, ok := node.(*mdag.ProtoNode)
	if !ok {
		return nil, ErrNotADir
	}

	fsNode, err := format.FSNodeFromBytes(protoBufNode.Data())
	if err != nil {
		return nil, err
	}

	switch fsNode.Type() {
	case format.TDirectory:
		return &DynamicDirectory{newBasicDirectoryFromNode(dserv, protoBufNode.Copy().(*mdag.ProtoNode))}, nil
	case format.THAMTShard:
		shard, err := hamt.NewHamtFromDag(dserv, node)
		if err != nil {
			return nil, err
		}
		return &DynamicDirectory{&HAMTDirectory{shard, dserv, 0}}, nil
	}

	return nil, ErrNotADir
}

func (d *BasicDirectory) computeEstimatedSize() {
	d.estimatedSize = 0
	// err is just breaking the iteration and we always return nil
	_ = d.ForEachLink(context.TODO(), func(l *ipld.Link) error {
		d.addToEstimatedSize(l.Name, l.Cid)
		return nil
	})
	// ForEachLink will never fail traversing the BasicDirectory
	// and neither the inner callback `addToEstimatedSize`.
}

func (d *BasicDirectory) addToEstimatedSize(name string, linkCid cid.Cid) {
	d.estimatedSize += linksize.LinkSizeFunction(name, linkCid)
}

func (d *BasicDirectory) removeFromEstimatedSize(name string, linkCid cid.Cid) {
	d.estimatedSize -= linksize.LinkSizeFunction(name, linkCid)
	if d.estimatedSize < 0 {
		// Something has gone very wrong. Log an error and recompute the
		// size from scratch.
		log.Error("BasicDirectory's estimatedSize went below 0")
		d.computeEstimatedSize()
	}
}

// SetCidBuilder implements the `Directory` interface.
func (d *BasicDirectory) SetCidBuilder(builder cid.Builder) {
	d.node.SetCidBuilder(builder)
}

// AddChild implements the `Directory` interface. It adds (or replaces)
// a link to the given `node` under `name`.
func (d *BasicDirectory) AddChild(ctx context.Context, name string, node ipld.Node) error {
	link, err := ipld.MakeLink(node)
	if err != nil {
		return err
	}

	return d.addLinkChild(ctx, name, link)
}

func (d *BasicDirectory) needsToSwitchToHAMTDir(name string, nodeToAdd ipld.Node) (bool, error) {
	if HAMTShardingSize == 0 { // Option disabled.
		return false, nil
	}

	operationSizeChange := 0
	// Find if there is an old entry under that name that will be overwritten.
	entryToRemove, err := d.node.GetNodeLink(name)
	if err != mdag.ErrLinkNotFound {
		if err != nil {
			return false, err
		}
		operationSizeChange -= linksize.LinkSizeFunction(name, entryToRemove.Cid)
	}
	if nodeToAdd != nil {
		operationSizeChange += linksize.LinkSizeFunction(name, nodeToAdd.Cid())
	}

	return d.estimatedSize+operationSizeChange >= HAMTShardingSize, nil
}

// addLinkChild adds the link as an entry to this directory under the given
// name. Plumbing function for the AddChild API.
func (d *BasicDirectory) addLinkChild(ctx context.Context, name string, link *ipld.Link) error {
	// Remove old link and account for size change (if it existed; ignore
	// `ErrNotExist` otherwise).
	err := d.RemoveChild(ctx, name)
	if err != nil && err != os.ErrNotExist {
		return err
	}

	err = d.node.AddRawLink(name, link)
	if err != nil {
		return err
	}
	d.addToEstimatedSize(name, link.Cid)
	return nil
}

// EnumLinksAsync returns a channel which will receive Links in the directory
// as they are enumerated, where order is not gauranteed
func (d *BasicDirectory) EnumLinksAsync(ctx context.Context) <-chan format.LinkResult {
	linkResults := make(chan format.LinkResult)
	go func() {
		defer close(linkResults)
		for _, l := range d.node.Links() {
			select {
			case linkResults <- format.LinkResult{
				Link: l,
				Err:  nil,
			}:
			case <-ctx.Done():
				return
			}
		}
	}()
	return linkResults
}

// ForEachLink implements the `Directory` interface.
func (d *BasicDirectory) ForEachLink(_ context.Context, f func(*ipld.Link) error) error {
	for _, l := range d.node.Links() {
		if err := f(l); err != nil {
			return err
		}
	}
	return nil
}

// Links implements the `Directory` interface.
func (d *BasicDirectory) Links(ctx context.Context) ([]*ipld.Link, error) {
	return d.node.Links(), nil
}

// Find implements the `Directory` interface.
func (d *BasicDirectory) Find(ctx context.Context, name string) (ipld.Node, error) {
	lnk, err := d.node.GetNodeLink(name)
	if err == mdag.ErrLinkNotFound {
		err = os.ErrNotExist
	}
	if err != nil {
		return nil, err
	}

	return d.dserv.Get(ctx, lnk.Cid)
}

// RemoveChild implements the `Directory` interface.
func (d *BasicDirectory) RemoveChild(ctx context.Context, name string) error {
	// We need to *retrieve* the link before removing it to update the estimated
	// size. This means we may iterate the links slice twice: if traversing this
	// becomes a problem, a factor of 2 isn't going to make much of a difference.
	// We'd likely need to cache a link resolution map in that case.
	link, err := d.node.GetNodeLink(name)
	if err == mdag.ErrLinkNotFound {
		return os.ErrNotExist
	}
	if err != nil {
		return err // at the moment there is no other error besides ErrLinkNotFound
	}

	// The name actually existed so we should update the estimated size.
	d.removeFromEstimatedSize(link.Name, link.Cid)

	return d.node.RemoveNodeLink(name)
	// GetNodeLink didn't return ErrLinkNotFound so this won't fail with that
	// and we don't need to convert the error again.
}

// GetNode implements the `Directory` interface.
func (d *BasicDirectory) GetNode() (ipld.Node, error) {
	return d.node, nil
}

// GetCidBuilder implements the `Directory` interface.
func (d *BasicDirectory) GetCidBuilder() cid.Builder {
	return d.node.CidBuilder()
}

// switchToSharding returns a HAMT implementation of this directory.
func (d *BasicDirectory) switchToSharding(ctx context.Context) (*HAMTDirectory, error) {
	hamtDir := new(HAMTDirectory)
	hamtDir.dserv = d.dserv

	shard, err := hamt.NewShard(d.dserv, DefaultShardWidth)
	if err != nil {
		return nil, err
	}
	shard.SetCidBuilder(d.node.CidBuilder())
	hamtDir.shard = shard

	for _, lnk := range d.node.Links() {
		err = hamtDir.shard.SetLink(ctx, lnk.Name, lnk)
		if err != nil {
			return nil, err
		}
	}

	return hamtDir, nil
}

// SetCidBuilder implements the `Directory` interface.
func (d *HAMTDirectory) SetCidBuilder(builder cid.Builder) {
	d.shard.SetCidBuilder(builder)
}

// AddChild implements the `Directory` interface.
func (d *HAMTDirectory) AddChild(ctx context.Context, name string, nd ipld.Node) error {
	oldChild, err := d.shard.Swap(ctx, name, nd)
	if err != nil {
		return err
	}

	if oldChild != nil {
		d.removeFromSizeChange(oldChild.Name, oldChild.Cid)
	}
	d.addToSizeChange(name, nd.Cid())
	return nil
}

// ForEachLink implements the `Directory` interface.
func (d *HAMTDirectory) ForEachLink(ctx context.Context, f func(*ipld.Link) error) error {
	return d.shard.ForEachLink(ctx, f)
}

// EnumLinksAsync returns a channel which will receive Links in the directory
// as they are enumerated, where order is not gauranteed
func (d *HAMTDirectory) EnumLinksAsync(ctx context.Context) <-chan format.LinkResult {
	return d.shard.EnumLinksAsync(ctx)
}

// Links implements the `Directory` interface.
func (d *HAMTDirectory) Links(ctx context.Context) ([]*ipld.Link, error) {
	return d.shard.EnumLinks(ctx)
}

// Find implements the `Directory` interface. It will traverse the tree.
func (d *HAMTDirectory) Find(ctx context.Context, name string) (ipld.Node, error) {
	lnk, err := d.shard.Find(ctx, name)
	if err != nil {
		return nil, err
	}

	return lnk.GetNode(ctx, d.dserv)
}

// RemoveChild implements the `Directory` interface.
func (d *HAMTDirectory) RemoveChild(ctx context.Context, name string) error {
	oldChild, err := d.shard.Take(ctx, name)
	if err != nil {
		return err
	}

	if oldChild != nil {
		d.removeFromSizeChange(oldChild.Name, oldChild.Cid)
	}

	return nil
}

// GetNode implements the `Directory` interface.
func (d *HAMTDirectory) GetNode() (ipld.Node, error) {
	return d.shard.Node()
}

// GetCidBuilder implements the `Directory` interface.
func (d *HAMTDirectory) GetCidBuilder() cid.Builder {
	return d.shard.CidBuilder()
}

// switchToBasic returns a BasicDirectory implementation of this directory.
func (d *HAMTDirectory) switchToBasic(ctx context.Context) (*BasicDirectory, error) {
	basicDir := newEmptyBasicDirectory(d.dserv)
	basicDir.SetCidBuilder(d.GetCidBuilder())

	err := d.ForEachLink(ctx, func(lnk *ipld.Link) error {
		err := basicDir.addLinkChild(ctx, lnk.Name, lnk)
		if err != nil {
			return err
		}

		return nil
		// This function enumerates all the links in the Directory requiring all
		// shards to be accessible but it is only called *after* sizeBelowThreshold
		// returns true, which means we have already enumerated and fetched *all*
		// shards in the first place (that's the only way we can be really sure
		// we are actually below the threshold).
	})
	if err != nil {
		return nil, err
	}

	return basicDir, nil
}

func (d *HAMTDirectory) addToSizeChange(name string, linkCid cid.Cid) {
	d.sizeChange += linksize.LinkSizeFunction(name, linkCid)
}

func (d *HAMTDirectory) removeFromSizeChange(name string, linkCid cid.Cid) {
	d.sizeChange -= linksize.LinkSizeFunction(name, linkCid)
}

// Evaluate a switch from HAMTDirectory to BasicDirectory in case the size will
// go above the threshold when we are adding or removing an entry.
// In both the add/remove operations any old name will be removed, and for the
// add operation in particular a new entry will be added under that name (otherwise
// nodeToAdd is nil). We compute both (potential) future subtraction and
// addition to the size change.
func (d *HAMTDirectory) needsToSwitchToBasicDir(ctx context.Context, name string, nodeToAdd ipld.Node) (switchToBasic bool, err error) {
	if HAMTShardingSize == 0 { // Option disabled.
		return false, nil
	}

	operationSizeChange := 0

	// Find if there is an old entry under that name that will be overwritten
	// (AddEntry) or flat out removed (RemoveEntry).
	entryToRemove, err := d.shard.Find(ctx, name)
	if err != os.ErrNotExist {
		if err != nil {
			return false, err
		}
		operationSizeChange -= linksize.LinkSizeFunction(name, entryToRemove.Cid)
	}

	// For the AddEntry case compute the size addition of the new entry.
	if nodeToAdd != nil {
		operationSizeChange += linksize.LinkSizeFunction(name, nodeToAdd.Cid())
	}

	if d.sizeChange+operationSizeChange >= 0 {
		// We won't have reduced the HAMT net size.
		return false, nil
	}

	// We have reduced the directory size, check if went below the
	// HAMTShardingSize threshold to trigger a switch.
	return d.sizeBelowThreshold(ctx, operationSizeChange)
}

// Evaluate directory size and a future sizeChange and check if it will be below
// HAMTShardingSize threshold (to trigger a transition to a BasicDirectory).
// Instead of enumerating the entire tree we eagerly call EnumLinksAsync
// until we either reach a value above the threshold (in that case no need
// to keep counting) or an error occurs (like the context being canceled
// if we take too much time fetching the necessary shards).
func (d *HAMTDirectory) sizeBelowThreshold(ctx context.Context, sizeChange int) (below bool, err error) {
	if HAMTShardingSize == 0 {
		panic("asked to compute HAMT size with HAMTShardingSize option off (0)")
	}

	// We don't necessarily compute the full size of *all* shards as we might
	// end early if we already know we're above the threshold or run out of time.
	partialSize := 0

	// We stop the enumeration once we have enough information and exit this function.
	ctx, cancel := context.WithCancel(ctx)
	defer cancel()

	for linkResult := range d.EnumLinksAsync(ctx) {
		if linkResult.Err != nil {
			return false, linkResult.Err
		}

		partialSize += linksize.LinkSizeFunction(linkResult.Link.Name, linkResult.Link.Cid)
		if partialSize+sizeChange >= HAMTShardingSize {
			// We have already fetched enough shards to assert we are
			//  above the threshold, so no need to keep fetching.
			return false, nil
		}
	}

	// We enumerated *all* links in all shards and didn't reach the threshold.
	return true, nil
}

// DynamicDirectory wraps a Directory interface and provides extra logic
// to switch from BasicDirectory to HAMTDirectory and backwards based on
// size.
type DynamicDirectory struct {
	Directory
}

var _ Directory = (*DynamicDirectory)(nil)

// AddChild implements the `Directory` interface. We check when adding new entries
// if we should switch to HAMTDirectory according to global option(s).
func (d *DynamicDirectory) AddChild(ctx context.Context, name string, nd ipld.Node) error {
	hamtDir, ok := d.Directory.(*HAMTDirectory)
	if ok {
		// We evaluate a switch in the HAMTDirectory case even for an AddChild
		// as it may overwrite an existing entry and end up actually reducing
		// the directory size.
		switchToBasic, err := hamtDir.needsToSwitchToBasicDir(ctx, name, nd)
		if err != nil {
			return err
		}

		if switchToBasic {
			basicDir, err := hamtDir.switchToBasic(ctx)
			if err != nil {
				return err
			}
			err = basicDir.AddChild(ctx, name, nd)
			if err != nil {
				return err
			}
			d.Directory = basicDir
			return nil
		}

		return d.Directory.AddChild(ctx, name, nd)
	}

	// BasicDirectory
	basicDir := d.Directory.(*BasicDirectory)
	switchToHAMT, err := basicDir.needsToSwitchToHAMTDir(name, nd)
	if err != nil {
		return err
	}
	if !switchToHAMT {
		return basicDir.AddChild(ctx, name, nd)
	}
	hamtDir, err = basicDir.switchToSharding(ctx)
	if err != nil {
		return err
	}
	err = hamtDir.AddChild(ctx, name, nd)
	if err != nil {
		return err
	}
	d.Directory = hamtDir
	return nil
}

// RemoveChild implements the `Directory` interface. Used in the case where we wrap
// a HAMTDirectory that might need to be downgraded to a BasicDirectory. The
// upgrade path is in AddChild.
func (d *DynamicDirectory) RemoveChild(ctx context.Context, name string) error {
	hamtDir, ok := d.Directory.(*HAMTDirectory)
	if !ok {
		return d.Directory.RemoveChild(ctx, name)
	}

	switchToBasic, err := hamtDir.needsToSwitchToBasicDir(ctx, name, nil)
	if err != nil {
		return err
	}

	if !switchToBasic {
		return hamtDir.RemoveChild(ctx, name)
	}

	basicDir, err := hamtDir.switchToBasic(ctx)
	if err != nil {
		return err
	}
	err = basicDir.RemoveChild(ctx, name)
	if err != nil {
		return err
	}
	d.Directory = basicDir
	return nil
}<|MERGE_RESOLUTION|>--- conflicted
+++ resolved
@@ -5,25 +5,19 @@
 	"fmt"
 	"os"
 
-<<<<<<< HEAD
-	mdag "github.com/ipfs/go-merkledag"
-
-	format "github.com/TRON-US/go-unixfs"
-	hamt "github.com/TRON-US/go-unixfs/hamt"
-=======
-	"github.com/ipfs/go-unixfs/hamt"
-	"github.com/ipfs/go-unixfs/private/linksize"
->>>>>>> 28f3e553
+	"github.com/TRON-US/go-unixfs/private/linksize"
 
 	"github.com/alecthomas/units"
-	"github.com/ipfs/go-cid"
 	ipld "github.com/ipfs/go-ipld-format"
 	logging "github.com/ipfs/go-log"
 	mdag "github.com/ipfs/go-merkledag"
-	format "github.com/ipfs/go-unixfs"
+
+	format "github.com/TRON-US/go-unixfs"
+	hamt "github.com/TRON-US/go-unixfs/hamt"
+
+	cid "github.com/ipfs/go-cid"
 )
 
-<<<<<<< HEAD
 const (
 	// SmallestString is used for metadata name to be the smallest
 	// possible string value.
@@ -33,7 +27,6 @@
 // UseHAMTSharding is a global flag that signifies whether or not to use the
 // HAMT sharding scheme for directory creation
 var UseHAMTSharding = false
-=======
 var log = logging.Logger("unixfs")
 
 // HAMTShardingSize is a global option that allows switching to a HAMTDirectory
@@ -43,7 +36,6 @@
 // the estimated size based byte length of links name and CID (BasicDirectory's
 // ProtoNode doesn't use the Data field so this estimate is pretty accurate).
 var HAMTShardingSize = int(256 * units.KiB)
->>>>>>> 28f3e553
 
 // DefaultShardWidth is the default value used for hamt sharding width.
 // Needs to be a power of two (shard entry size) and multiple of 8 (bitfield size).
