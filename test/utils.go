package testu

import (
	"bytes"
	"context"
	"fmt"
	"io"
<<<<<<< HEAD
	"io/ioutil"
	"math/rand"
=======
>>>>>>> 28f3e553
	"testing"
	"time"

	ft "github.com/TRON-US/go-unixfs"
	balanced "github.com/TRON-US/go-unixfs/importer/balanced"
	h "github.com/TRON-US/go-unixfs/importer/helpers"
	trickle "github.com/TRON-US/go-unixfs/importer/trickle"

	chunker "github.com/TRON-US/go-btfs-chunker"
	cid "github.com/ipfs/go-cid"
	u "github.com/ipfs/go-ipfs-util"
	ipld "github.com/ipfs/go-ipld-format"
	mdag "github.com/ipfs/go-merkledag"
	mdagmock "github.com/ipfs/go-merkledag/test"
	rs "github.com/klauspost/reedsolomon"
	mh "github.com/multiformats/go-multihash"
)

func init() {
	rand.Seed(time.Now().UnixNano())
}

// SizeSplitterGen creates a generator.
func SizeSplitterGen(size int64) chunker.SplitterGen {
	return func(r io.Reader) chunker.Splitter {
		return chunker.NewSizeSplitter(r, size)
	}
}

func MetaSplitterGen(size int64) chunker.SplitterGen {
	return func(r io.Reader) chunker.Splitter {
		return chunker.NewMetaSplitter(r, uint64(size))
	}
}

// GetDAGServ returns a mock DAGService.
func GetDAGServ() ipld.DAGService {
	return mdagmock.Mock()
}

// NodeOpts is used by GetNode, GetEmptyNode and GetRandomNode
type NodeOpts struct {
	Prefix cid.Prefix
	// ForceRawLeaves if true will force the use of raw leaves
	ForceRawLeaves bool
	// RawLeavesUsed is true if raw leaves or either implicitly or explicitly enabled
	RawLeavesUsed bool
	// Enables reed solomon splitter
	ReedSolomonEnabled bool
	// Enables balanced DAG to be used than trickle.
	Balanced        bool
	rsNumData       uint64
	rsNumParity     uint64
	Metadata        []byte
	ChunkSize       uint64
	MaxLinks        int
	MetadataToMdify []byte
}

// Some shorthands for NodeOpts.
var (
	UseProtoBufLeaves = NodeOpts{Prefix: mdag.V0CidPrefix()}
	UseRawLeaves      = NodeOpts{Prefix: mdag.V0CidPrefix(), ForceRawLeaves: true, RawLeavesUsed: true}
	UseCidV1          = NodeOpts{Prefix: mdag.V1CidPrefix(), RawLeavesUsed: true}
	UseBlake2b256     NodeOpts
)

const (
	TestRsDefaultNumData   = 10
	TestRsDefaultNumParity = 20
)

func UseBalancedWithMetadata(maxLinks int, mdata []byte, chkSize uint64, mdata2 []byte) NodeOpts {
	return NodeOpts{Prefix: mdag.V0CidPrefix(), Balanced: true, Metadata: mdata,
		ChunkSize: chkSize, MaxLinks: maxLinks, MetadataToMdify: mdata2}
}

func UseTrickleWithMetadata(maxLinks int, mdata []byte, chkSize uint64, mdata2 []byte) NodeOpts {
	return NodeOpts{Prefix: mdag.V0CidPrefix(), Metadata: mdata, ChunkSize: chkSize,
		MaxLinks: maxLinks, MetadataToMdify: mdata2}
}

func ReedSolomonMetaBytes(numData, numParity, fileSize uint64) []byte {
	return []byte(fmt.Sprintf(`{"NumData":%d,"NumParity":%d,"FileSize":%d}`,
		numData, numParity, fileSize))
}

func ExtendMetaBytes(existing []byte, extended []byte) []byte {
	var returnBytes []byte
	if existing != nil {
		// Splice two meta json objects
		if extended != nil {
			returnBytes = append(append(existing[:len(existing)-1], ','), extended[1:]...)
		} else {
			returnBytes = existing
		}
	} else {
		returnBytes = extended
	}
	returnBytes = append(append(returnBytes[:len(returnBytes)], '#'), []byte("{}")...)
	return returnBytes
}

func UseReedSolomon(numData, numParity, fileSize uint64, mdata []byte, chkSize uint64) (NodeOpts, []byte) {
	// Reed Solomon have intrinsic metadata, so must merge them
	rsMeta := ReedSolomonMetaBytes(numData, numParity, fileSize)
	metaBytes := ExtendMetaBytes(rsMeta, mdata)
	return NodeOpts{
		Prefix:             mdag.V0CidPrefix(),
		ReedSolomonEnabled: true,
		rsNumData:          numData,
		rsNumParity:        numParity,
		Metadata:           metaBytes,
		ChunkSize:          chkSize,
	}, rsMeta
}

func init() {
	UseBlake2b256 = UseCidV1
	UseBlake2b256.Prefix.MhType = mh.Names["blake2b-256"]
	UseBlake2b256.Prefix.MhLength = -1
}

func GetDagBuilderParams(dserv ipld.DAGService, opts NodeOpts) *h.DagBuilderParams {
	maxLinks := h.DefaultLinksPerBlock
	if opts.MaxLinks != 0 {
		maxLinks = opts.MaxLinks
	}
	return &h.DagBuilderParams{
		Dagserv:       dserv,
		Maxlinks:      maxLinks,
		CidBuilder:    opts.Prefix,
		RawLeaves:     opts.RawLeavesUsed,
		TokenMetadata: opts.Metadata,
		ChunkSize:     opts.ChunkSize,
	}
}

// GetNode returns a unixfs file node with the specified data.
func GetNode(t testing.TB, dserv ipld.DAGService, data []byte, opts NodeOpts) ipld.Node {
	in := bytes.NewReader(data)
	dbp := GetDagBuilderParams(dserv, opts)

	if opts.ReedSolomonEnabled {
		spl, err := chunker.NewReedSolomonSplitter(in, opts.rsNumData, opts.rsNumParity, 500)
		if err != nil {
			t.Fatal(err)
		}
		db, err := dbp.New(spl)
		if err != nil {
			t.Fatal(err)
		}

		if db.IsThereMetaData() && !db.IsMetaDagBuilt() {
			_, err := balanced.BuildMetadataDag(db)
			if err != nil {
				t.Fatal(err)
			}
			db.SetMetaDagBuilt(true)
		}

		node, err := balanced.Layout(db)
		if err != nil {
			t.Fatal(err)
		}

		return node
	}

	db, err := dbp.New(chunker.SizeSplitterGen(500)(in))
	if err != nil {
		t.Fatal(err)
	}
	var node ipld.Node
	if db.IsThereMetaData() && !db.IsMetaDagBuilt() {
		if opts.Balanced {
			_, err = balanced.BuildMetadataDag(db)
		} else {
			err = trickle.BuildMetadataDag(db)
		}
		if err != nil {
			t.Fatal(err)
		}
		db.SetMetaDagBuilt(true)
	}
	if opts.Balanced {
		node, err = balanced.Layout(db)
	} else {
		node, err = trickle.Layout(db)
	}
	if err != nil {
		t.Fatal(err)
	}

	return node
}

// GetEmptyNode returns an empty unixfs file node.
func GetEmptyNode(t testing.TB, dserv ipld.DAGService, opts NodeOpts) ipld.Node {
	return GetNode(t, dserv, []byte{}, opts)
}

// GetRandomNode returns a random unixfs file node.
func GetRandomNode(t testing.TB, dserv ipld.DAGService, size int64, opts NodeOpts) ([]byte, ipld.Node) {
	in := io.LimitReader(u.NewTimeSeededRand(), size)
	buf, err := io.ReadAll(in)
	if err != nil {
		t.Fatal(err)
	}

	node := GetNode(t, dserv, buf, opts)
	return buf, node
}

func GetNodeWithGivenData(t testing.TB, dserv ipld.DAGService, data []byte, opts NodeOpts) ipld.Node {
	node := GetNode(t, dserv, data, opts)
	return node
}

// ArrComp checks if two byte slices are the same.
func ArrComp(a, b []byte) error {
	if len(a) != len(b) {
		return fmt.Errorf("arrays differ in length. %d != %d", len(a), len(b))
	}
	for i, v := range a {
		if v != b[i] {
			return fmt.Errorf("arrays differ at index: %d", i)
		}
	}
	return nil
}

// PrintDag pretty-prints the given dag to stdout.
func PrintDag(nd *mdag.ProtoNode, ds ipld.DAGService, indent int) {
	fsn, err := ft.FSNodeFromBytes(nd.Data())
	if err != nil {
		panic(err)
	}

	for i := 0; i < indent; i++ {
		fmt.Print(" ")
	}
	fmt.Printf("{size = %d, type = %s, children = %d", fsn.FileSize(), fsn.Type().String(), fsn.NumChildren())
	if len(nd.Links()) > 0 {
		fmt.Println()
	}
	for _, lnk := range nd.Links() {
		child, err := lnk.GetNode(context.Background(), ds)
		if err != nil {
			panic(err)
		}
		PrintDag(child.(*mdag.ProtoNode), ds, indent+1)
	}
	if len(nd.Links()) > 0 {
		for i := 0; i < indent; i++ {
			fmt.Print(" ")
		}
	}
	fmt.Println("}")
}

// GetReedSolomonShards gets the shards from the original file
func GetReedSolomonShards(t *testing.T, inbuf []byte, numData, numParity uint64) [][]byte {
	enc, err := rs.New(int(numData), int(numParity))
	if err != nil {
		t.Fatal("unable to create reference reedsolomon object", err)
	}
	shards, err := enc.Split(inbuf)
	if err != nil {
		t.Fatal("unable to split reference reedsolomon shards", err)
	}
	err = enc.Encode(shards)
	if err != nil {
		t.Fatal("unable to encode reference reedsolomon shards", err)
	}
	return shards
}

// RandomRemoveNodes randomly removes n sharded nodes from under the file root
// Can remove from 1-n nodes since rand can repeat index
// Returns shard root node, the list of removed hashes and indices in the original links
func RandomRemoveNodes(t *testing.T, ctx context.Context,
	root ipld.Node, dserv ipld.DAGService, n int) (ipld.Node, []cid.Cid, []int) {
	// Skip metadata, pass the reed solomon root node
	rsnode, err := root.Links()[1].GetNode(ctx, dserv)
	if err != nil {
		t.Fatal(err)
	}
	allLinks := rsnode.Links()
	missingMap := map[int]bool{}
	var removed []cid.Cid
	var removedIndex []int
	for i := 0; i < n; i++ {
		ri := rand.Intn(len(allLinks))
		if _, ok := missingMap[ri]; ok {
			continue
		} else {
			missingMap[ri] = true
		}
		removed = append(removed, allLinks[ri].Cid)
		removedIndex = append(removedIndex, ri)
	}
	err = dserv.RemoveMany(ctx, removed)
	if err != nil {
		t.Fatal(err)
	}
	return rsnode, removed, removedIndex
}<|MERGE_RESOLUTION|>--- conflicted
+++ resolved
@@ -5,11 +5,7 @@
 	"context"
 	"fmt"
 	"io"
-<<<<<<< HEAD
-	"io/ioutil"
 	"math/rand"
-=======
->>>>>>> 28f3e553
 	"testing"
 	"time"
 
