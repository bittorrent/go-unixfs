--- conflicted
+++ resolved
@@ -164,11 +164,7 @@
 	switch pbdata.GetType() {
 	case pb.Data_Directory, pb.Data_HAMTShard:
 		return 0, errors.New("can't get data size of directory")
-<<<<<<< HEAD
-	case pb.Data_File, pb.Data_TokenMeta:
-=======
-	case pb.Data_File, pb.Data_Raw:
->>>>>>> 28f3e553
+	case pb.Data_File, pb.Data_Raw, pb.Data_TokenMeta:
 		return pbdata.GetFilesize(), nil
 	case pb.Data_Symlink:
 		return uint64(len(pbdata.GetData())), nil
