--- conflicted
+++ resolved
@@ -27,14 +27,7 @@
 	// Cryptographically sign the given bytes
 	Sign([]byte) ([]byte, error)
 
-<<<<<<< HEAD
-	// Decrypt a message encrypted with this keys public key
-	Decrypt([]byte) ([]byte, error)
-
-	// Return the public key paired with this private key
-=======
 	// Return a public key paired with this private key
->>>>>>> c6823ac6
 	GetPublic() PubKey
 
 	// Generate a secret string of bytes
